import pytest
from django.contrib.auth import get_user_model
from unittest.mock import patch, MagicMock
from django.core.exceptions import ObjectDoesNotExist
from automodeler.tasks import start_preprocessing_task, start_modeling_task, run_model_task,reconstruct_ppe, obj_to_pkl_file, pkl_file_to_obj

from automodeler.models import Dataset, DatasetModel
from django.core.files.base import ContentFile
import pandas as pd
import pickle


@pytest.fixture
def user_factory(db):
    User = get_user_model()
    def create_user(**kwargs):
        data = {
            "username": "testuser",
            "email": "testuser@example.com",
            "password": "password123",
            **kwargs,
        }
        user = User.objects.create_user(**data)
        return user
    return create_user

@patch('automodeler.tasks.Dataset.objects.get')
@patch('automodeler.tasks.UserTask.objects.create')
@patch('pandas.read_csv')
@patch('automodeler.tasks.PreprocessedDataSet.objects.get')
@patch('automodeler.tasks.PreprocessingEngine')
@patch('automodeler.tasks.obj_to_pkl_file', return_value=ContentFile(b'dummy-bytes', name='dummy_file.pkl'))
@pytest.mark.django_db
def test_start_preprocessing_success(mock_obj_to_pkl, mock_engine_cls, mock_pp_ds_get,mock_read_csv, mock_usertask_create, mock_dataset_get, user_factory):
    """TC-52 Test successful start of preprocessing task.."""

    user = user_factory()
    
    dataset = Dataset.objects.create(
        name='TestDataset',
        user=user,
        features={'f1': 'C'},
        target_feature='f1',
        csv_file='mock.csv',
        number_of_rows=150,
        file_size=100
    )
    mock_dataset_get.return_value = dataset

    mock_pp_ds_get.side_effect = ObjectDoesNotExist("Doesn't exist")

    mock_read_csv.return_value = pd.DataFrame({'f1': [1, 2, 3]})

    mock_ppe_instance = MagicMock()
    mock_ppe_instance.final_df = pd.DataFrame({'f1': [1, 2, 3]})
    mock_ppe_instance.feature_encoder = MagicMock()
    mock_ppe_instance.scaler = MagicMock()
    mock_ppe_instance.label_encoder = MagicMock()
    mock_ppe_instance.dropped_columns = {}
    mock_ppe_instance.to_meta_dict.return_value = {}
    mock_ppe_instance.task_type = 'classification'
    mock_engine_cls.return_value = mock_ppe_instance

    # make sure the `run_preprocessing_engine()` doesn't fail
    mock_ppe_instance.run_preprocessing_engine.return_value = None

    result = start_preprocessing_task(dataset_id=1, user_id=user.id)

    assert result["status"] == 200
    assert "TestDataset_preprocessed.csv" in result["filename"]

@pytest.mark.django_db
@patch('automodeler.tasks.Dataset.objects.get', side_effect=ObjectDoesNotExist)
@patch('automodeler.tasks.UserTask.objects.filter')
def test_start_preprocessing_dataset_not_found(mock_user_task_filter, mock_dataset_get, user_factory):
    """TC-53 Test start preprocessing when dataset not found."""
    user = user_factory()
    mock_user_task_filter.return_value.first.return_value = MagicMock()
    result = start_preprocessing_task(999, user.id)
    assert result['status'] == 404
    assert "Dataset not found" in result['message']

@pytest.mark.django_db
@patch('automodeler.tasks.Dataset.objects.get')
@patch('automodeler.tasks.PreprocessedDataSet.objects.get')
@patch('automodeler.tasks.UserTask.objects.filter')
@patch('automodeler.tasks.reconstruct_ppe')
@patch('automodeler.tasks.ModelingEngine')
@patch('automodeler.tasks.obj_to_pkl_file')
def test_start_modeling_success(mock_obj_to_pkl, mock_modeling_engine_cls, mock_reconstruct_ppe,
                               mock_user_task_filter, mock_pp_ds_get, mock_dataset_get, user_factory):
    """TC-54 Test successful start of modeling task."""
    user = user_factory()

    # Create a real Dataset instance in test DB
    dataset = Dataset.objects.create(
        name='TestDataset',
        user_id=user.id,
        features={'f1': 'C'}
    )
    mock_dataset_get.return_value = dataset

    mock_pp_ds = MagicMock()
    mock_pp_ds_get.return_value = mock_pp_ds

    mock_reconstruct_ppe.return_value = MagicMock(
        task_type='classification',
        split_data=lambda: ([], [], [], [])
    )

    mock_engine = MagicMock()
    mock_engine.results = {
        'untuned': {
            'modelA': {'model': MagicMock(name='UntunedModel')},
        },
        'tuned': {
            'modelA': {'optimized_model': MagicMock(name='TunedModel')},
        }
    }
    mock_modeling_engine_cls.return_value = mock_engine

    mock_task = MagicMock()
    mock_user_task_filter.return_value.first.return_value = mock_task

    mock_obj_to_pkl.side_effect = lambda obj, fname: f'/tmp/{fname}'

    result = start_modeling_task(dataset.id, user.id)
    assert result.get('status', '') != 'FAILURE'

@pytest.mark.django_db
@patch('automodeler.tasks.Dataset.objects.get', side_effect=ObjectDoesNotExist)
@patch('automodeler.tasks.UserTask.objects.filter')
def test_start_modeling_dataset_not_found(mock_user_task_filter, mock_dataset_get, user_factory):
    """TC-55 Test start modeling task when dataset not found."""
    user = user_factory()
    mock_task = MagicMock()
    mock_user_task_filter.return_value.first.return_value = mock_task
    result = start_modeling_task(999, user.id)
    assert result['status'] == 404
    assert mock_task.status == "FAILURE"

@pytest.mark.django_db
@patch('automodeler.tasks.DatasetModel.objects.get', side_effect=DatasetModel.DoesNotExist)
@patch('automodeler.tasks.UserTask.objects.filter')
def test_run_model_task_tuned_model_not_found(mock_user_task_filter, mock_tuned_model_get, user_factory):
   """TC-56 Test run_model_task returns 404 if tuned model not found."""
   user = user_factory()
   mock_user_task_filter.return_value.first.return_value = MagicMock()
   data_dict = {'values': [1.0]}
   result = run_model_task(999, user.id, data_dict)
   assert isinstance(result, dict)
   assert result.get("status") == 404
   assert "Tuned model not found" in result.get("message", "")

@pytest.mark.django_db
@patch('automodeler.tasks.DatasetModel.objects.get')
def test_run_model_task_invalid_feature_count(mock_tuned_model_get, user_factory):
    """TC-57 Test run_model_task with invalid feature count input."""
    user = user_factory()
    mock_tuned_model = MagicMock(id=1, original_dataset_id=1, user_id=user.id, model_type='classification', model_file='dummy')
    mock_tuned_model_get.return_value = mock_tuned_model

    with patch('automodeler.tasks.Dataset.objects.get') as mock_dataset_get, \
         patch('automodeler.tasks.PreprocessedDataSet.objects.get') as mock_pp_ds_get, \
         patch('automodeler.tasks.UserTask.objects.filter') as mock_user_task_filter:

        mock_dataset = MagicMock(id=1, features={'f1': 'C', 'f2': 'N'})
        mock_dataset_get.return_value = mock_dataset
        mock_pp_ds_get.return_value = MagicMock()
        mock_task = MagicMock()
        mock_user_task_filter.return_value.first.return_value = mock_task

        data_dict = {'values': [1.0]}  # Only 1 value, expect failure
        result = run_model_task(1, user.id, data_dict)

        assert result['status'] == 400
        assert "Invalid number of input features" in result['message']
        assert mock_task.status == "FAILURE"

@pytest.mark.django_db
@patch('automodeler.tasks.DatasetModel.objects.get')
@patch('automodeler.tasks.Dataset.objects.get')
@patch('automodeler.tasks.PreprocessedDataSet.objects.get')
@patch('automodeler.tasks.UserTask.objects.filter')
@patch('automodeler.tasks.reconstruct_ppe')
@patch('automodeler.tasks.pkl_file_to_obj')
@patch('pandas.DataFrame')
def test_run_model_task_success(mock_df, mock_pkl_file_to_obj, mock_reconstruct_ppe,
                               mock_user_task_filter, mock_pp_ds_get, mock_dataset_get,
                               mock_tuned_model_get, user_factory):
    """TC-58 Test successful run_model_task prediction workflow."""
    user = user_factory()
    mock_tuned_model = MagicMock(id=1, original_dataset_id=1, user_id=user.id, model_type='classification', model_file='dummy', tuned=True)
    mock_tuned_model_get.return_value = mock_tuned_model
    mock_dataset = MagicMock(id=1, name='TestDataset', features={'f1': 'float'})
    mock_dataset_get.return_value = mock_dataset
    mock_pp_ds = MagicMock()
    mock_pp_ds_get.return_value = mock_pp_ds

    mock_reconstruct_ppe.return_value = MagicMock(
        transform_single_row=lambda df: df,
        decode_target=lambda x: ['predicted_label']
    )
    mock_model_obj = MagicMock()
    mock_model_obj.predict.return_value = ['predicted_label']
    mock_pkl_file_to_obj.return_value = mock_model_obj

    mock_task = MagicMock()
    mock_user_task_filter.return_value.first.return_value = mock_task

    mock_df.return_value = ['mocked dataframe']

    data_dict = {'values': [1.0]}
    result = run_model_task(1, user.id, data_dict)

    mock_tuned_model_get.assert_called_once()
    mock_dataset_get.assert_called_once()
    mock_pp_ds_get.assert_called_once()
    assert mock_task.status == "SUCCESS"
    assert "Predicted result" in result['message']

@pytest.mark.django_db
@patch('automodeler.tasks.Dataset.objects.get')
@patch('automodeler.tasks.UserTask.objects.filter')
def test_start_preprocessing_missing_target_feature(mock_user_task_filter, mock_dataset_get, user_factory):
    """TC-99 """
    user = user_factory()
    dataset = Dataset.objects.create(
        name='TestDataset',
        user=user,
        features={'f1': 'C'},
        target_feature=''  # Empty target_feature triggers exception
    )
    mock_dataset_get.return_value = dataset
    mock_task = MagicMock()
    mock_user_task_filter.return_value.first.return_value = mock_task

    result = start_preprocessing_task(dataset_id=dataset.id, user_id=user.id)

    assert result['status'] == 500
    assert "Target feature not selected" in result['message']
    assert mock_task.status == "FAILURE"

@pytest.mark.django_db
@patch('automodeler.tasks.Dataset.objects.get')
@patch('automodeler.tasks.UserTask.objects.filter')
@patch('automodeler.tasks.PreprocessedDataSet.objects.get', side_effect=ObjectDoesNotExist)
@patch('automodeler.tasks.pd.read_csv')
@patch('automodeler.tasks.PreprocessingEngine')
def test_start_preprocessing_run_engine_exception(mock_engine_cls, mock_read_csv, mock_pp_ds_get, mock_user_task_filter, mock_dataset_get, user_factory):
    """ TC-100 """
    user = user_factory()
    dataset = Dataset.objects.create(
        name='TestDataset',
        user=user,
        features={'f1': 'C'},
        target_feature='f1',
        csv_file='mock.csv'
    )
    mock_dataset_get.return_value = dataset
    mock_task = MagicMock()
    mock_user_task_filter.return_value.first.return_value = mock_task

    mock_read_csv.return_value = pd.DataFrame({'f1': [1, 2, 3]})

    mock_ppe_instance = MagicMock()
    mock_ppe_instance.run_preprocessing_engine.side_effect = Exception("Preprocessing engine error")
    mock_engine_cls.return_value = mock_ppe_instance

    result = start_preprocessing_task(dataset_id=dataset.id, user_id=user.id)

    assert result['status'] == 500
    assert "Error running preprocessing engine" in result['message']
    assert mock_task.status == "FAILURE"

<<<<<<< HEAD
@pytest.mark.django_db
@patch('automodeler.tasks.Dataset.objects.get', side_effect=ObjectDoesNotExist)
@patch('automodeler.tasks.UserTask.objects.filter')
def test_start_modeling_dataset_not_found_two(mock_user_task_filter, mock_dataset_get, user_factory):
    """TC-101 """
    user = user_factory()
    mock_task = MagicMock()
    mock_user_task_filter.return_value.first.return_value = mock_task

    result = start_modeling_task(999, user.id)
=======
>>>>>>> e852350c

#@pytest.mark.django_db
#@patch('automodeler.tasks.Dataset.objects.get', side_effect=ObjectDoesNotExist)
#@patch('automodeler.tasks.UserTask.objects.filter')
#def test_start_modeling_dataset_not_found(mock_user_task_filter, mock_dataset_get, user_factory):
#    """TC-101 """
#    user = user_factory()
#    mock_task = MagicMock()
#    mock_user_task_filter.return_value.first.return_value = mock_task
#
#    result = start_modeling_task(999, user.id)
#
#    assert result['status'] == 404
#    assert mock_task.status == "FAILURE"

@pytest.mark.django_db
@patch('automodeler.tasks.Dataset.objects.get')
@patch('automodeler.tasks.PreprocessedDataSet.objects.get', side_effect=ObjectDoesNotExist)
@patch('automodeler.tasks.UserTask.objects.filter')
def test_start_modeling_pp_ds_not_found(mock_user_task_filter, mock_pp_ds_get, mock_dataset_get, user_factory):
    """TC-102 """
    user = user_factory()
    dataset = Dataset.objects.create(name='TestDataset', user=user, features={'f1': 'C'})
    mock_dataset_get.return_value = dataset
    mock_user_task_filter.return_value.first.return_value = MagicMock()

    result = start_modeling_task(dataset.id, user.id)

    assert result['status'] == 412
    assert "preprocessed" in result['message'].lower()

@pytest.mark.django_db
@patch('automodeler.tasks.DatasetModel.objects.get')
@patch('automodeler.tasks.Dataset.objects.get', side_effect=ObjectDoesNotExist)
@patch('automodeler.tasks.UserTask.objects.filter')
def test_run_model_task_preprocessed_dataset_not_found(mock_user_task_filter, mock_dataset_get, mock_tuned_model_get, user_factory):
    """ TC-103 """ 
    user = user_factory()
    # Mock the tuned model to have original_dataset_id
    mock_tuned_model = MagicMock(original_dataset_id=999, user_id=user.id, tuned=True)
    mock_tuned_model_get.return_value = mock_tuned_model

    # Dataset.objects.get will raise ObjectDoesNotExist (simulate failure here)
    mock_task = MagicMock()
    mock_user_task_filter.return_value.first.return_value = mock_task

    data_dict = {'values': [1.0]}  # dummy input to satisfy run_model_task input

    result = run_model_task(model_id=1, user_id=user.id, data_dict=data_dict)

    assert result['status'] == 404
    assert "Error retrieving preprocessed dataset" in result['message']
    assert mock_task.status == "FAILURE"


@pytest.mark.django_db
@patch('automodeler.tasks.pd.read_csv')
@patch('automodeler.tasks.pkl_file_to_obj')
@patch('automodeler.tasks.PreprocessingEngine')
def test_reconstruct_ppe(mock_ppe_cls, mock_pkl_file_to_obj, mock_read_csv):
    """ TC-104 """ 
    # Prepare mocks
    fake_df = MagicMock(name='DataFrame')
    mock_read_csv.return_value = fake_df

    mock_pkl_file_to_obj.side_effect = ['feature_encoder_obj', 'scaler_obj', 'label_encoder_obj']

    mock_ppe_instance = MagicMock(name='PreprocessingEngineInstance')
    mock_ppe_cls.load_from_files.return_value = mock_ppe_instance

    # Create a fake PreprocessedDataSet-like object with necessary attributes
    pp_ds_mock = MagicMock()
    pp_ds_mock.csv_file = 'fake_path.csv'  # Path not used due to patching pd.read_csv
    pp_ds_mock.meta_data = {'some': 'meta'}
    pp_ds_mock.feature_encoder = 'fe_file'
    pp_ds_mock.scaler = 'scaler_file'
    pp_ds_mock.label_encoder = 'label_enc_file'

    result = reconstruct_ppe(pp_ds_mock)

    # Assert pd.read_csv called with csv_file attribute
    mock_read_csv.assert_called_once_with(pp_ds_mock.csv_file)
    # Assert pkl_file_to_obj called for each file
    assert mock_pkl_file_to_obj.call_count == 3

    # Assert load_from_files called with expected arguments
    mock_ppe_cls.load_from_files.assert_called_once_with(
        meta=pp_ds_mock.meta_data,
        clean_df=fake_df,
        feature_encoder='feature_encoder_obj',
        scaler='scaler_obj',
        label_encoder='label_encoder_obj'
    )

    assert result == mock_ppe_instance


def test_obj_to_pkl_file_and_pkl_file_to_obj():
    """ TC-105 """
    # Prepare a simple Python object
    data_obj = {'key': 'value'}

    # Use obj_to_pkl_file to serialize to ContentFile
    content_file = obj_to_pkl_file(data_obj, 'test_file.pkl')

    assert isinstance(content_file, ContentFile)
    assert content_file.name == 'test_file.pkl'

    # The content should be pickled bytes, so try unpickling directly
    unpickled_obj = pickle.loads(content_file.read())

    assert unpickled_obj == data_obj

    # Now test pkl_file_to_obj on this ContentFile
    content_file.seek(0)  # Reset file pointer to start

    result_obj = pkl_file_to_obj(content_file)

    assert result_obj == data_obj<|MERGE_RESOLUTION|>--- conflicted
+++ resolved
@@ -273,19 +273,17 @@
     assert "Error running preprocessing engine" in result['message']
     assert mock_task.status == "FAILURE"
 
-<<<<<<< HEAD
-@pytest.mark.django_db
-@patch('automodeler.tasks.Dataset.objects.get', side_effect=ObjectDoesNotExist)
-@patch('automodeler.tasks.UserTask.objects.filter')
-def test_start_modeling_dataset_not_found_two(mock_user_task_filter, mock_dataset_get, user_factory):
-    """TC-101 """
-    user = user_factory()
-    mock_task = MagicMock()
-    mock_user_task_filter.return_value.first.return_value = mock_task
-
-    result = start_modeling_task(999, user.id)
-=======
->>>>>>> e852350c
+
+#@pytest.mark.django_db
+#@patch('automodeler.tasks.Dataset.objects.get', side_effect=ObjectDoesNotExist)
+#@patch('automodeler.tasks.UserTask.objects.filter')
+#def test_start_modeling_dataset_not_found_two(mock_user_task_filter, mock_dataset_get, user_factory):
+#    """TC-101 """
+#    user = user_factory()
+#    mock_task = MagicMock()
+#    mock_user_task_filter.return_value.first.return_value = mock_task
+#
+#    result = start_modeling_task(999, user.id)
 
 #@pytest.mark.django_db
 #@patch('automodeler.tasks.Dataset.objects.get', side_effect=ObjectDoesNotExist)
