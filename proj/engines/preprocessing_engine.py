import pandas as pd
import joblib
import json
import logging
from sklearn.preprocessing import StandardScaler, OneHotEncoder, LabelEncoder
from sklearn.model_selection import train_test_split

logging.basicConfig(level=logging.INFO, format='%(levelname)s: %(message)s')


class PreprocessingEngine:
    """ Handles data preprocessing, including missing data handling, feature scaling, encoding, and train-test splitting. """

    DEFAULT_TEST_SIZE = 0.2
    DEFAULT_RANDOM_STATE = 42
    MAX_UNIQUE_CATEGORICAL_VALUES = 10
    MISSING_INDICATORS = {"none", "n/a", "na", "null", "missing", "unknown", "", "<na>", "nan"}

    def __init__(self, df, target_column, categorical_columns=None, columns_to_remove=None, test_size=DEFAULT_TEST_SIZE, random_state=DEFAULT_RANDOM_STATE):
        """ Initializes the preprocessing engine with required properties. """
        self.dropped_columns = None
        self.original_df = df.copy()  # Stores the original dataset before preprocessing
        self.original_columns = df.columns.tolist()  # Store original columns for reference
        self.df = df.copy()  # Working copy for transformations
        self.final_df = None  # Placeholder for final processed dataset
        self.final_columns = []  # Placeholder for final columns after preprocessing
        if categorical_columns is None:
            self.categorical_columns = []
        elif isinstance(categorical_columns, str):
            self.categorical_columns = [categorical_columns]
        else:
            self.categorical_columns = list(categorical_columns)
        self.target_column = target_column
        self.original_target_column = target_column  # Store original target column name for later reference
        self.target_is_categorical = target_column in (categorical_columns if isinstance(
            categorical_columns, list) else [categorical_columns])
        self.task_type = 'classification' if self.target_is_categorical else 'regression'
        self.label_mapping_df = None
        self.test_size = test_size
        self.random_state = random_state
        self.scaler = StandardScaler()
        self.feature_encoder = OneHotEncoder(drop='first', sparse_output=False, handle_unknown='ignore')
        self.label_encoder = LabelEncoder()
        # Default to empty list
        self.columns_to_remove = columns_to_remove if columns_to_remove else []
        self.X, self.y = None, None  # Placeholders for features and target
        self.X_train, self.X_test = None, None  # Placeholders for train-test split features
        self.y_train, self.y_test = None, None  # Placeholders for train-test split target

        logging.info(
            f"Initialized PreprocessingEngine with task type: {self.task_type}")

    @classmethod
    def load_from_files(cls, meta: dict, feature_encoder, scaler, label_encoder=None):
        """ Initializes the PreprocessingEngine from saved metadata and encoders/scalers. """
        engine = cls(df=pd.DataFrame(), 
                 target_column=meta['target_column'],
                 categorical_columns=meta.get('categorical_columns', []),
                 columns_to_remove=meta.get('columns_to_remove', []))

        engine.original_target_column = meta.get('original_target_column', meta['target_column'])
        engine.target_is_categorical = meta.get('target_is_categorical', False)
        engine.original_columns = meta.get('original_columns', [])
        engine.final_columns = meta.get('final_columns', [])
        engine.task_type = meta.get('task_type', 'regression')
        engine.dropped_columns = meta.get('dropped_columns', [])
        
        engine.feature_encoder = feature_encoder
        engine.scaler = scaler
        engine.label_encoder = label_encoder if engine.target_is_categorical else None

        return engine
    

    def remove_unwanted_columns(self, df):
        """Removes specified columns from the input DataFrame and returns the cleaned DataFrame."""
        if self.columns_to_remove:
            df_cleaned = df.drop(columns=self.columns_to_remove, errors="ignore")
            logging.info(f"Removed unwanted columns: {self.columns_to_remove}")
        else:
            df_cleaned = df.copy()
            logging.info("No columns specified for removal.")

        return df_cleaned

    def clean_categorical_columns(self, df):
        """Cleans categorical columns in the input DataFrame and returns the cleaned DataFrame."""
        if not self.categorical_columns:
            logging.info("No categorical columns specified.")
            return df.copy()

        valid_cols = [col for col in self.categorical_columns if col in df.columns]
        if not valid_cols:
            logging.info("No valid categorical columns found in the input DataFrame.")
            return df.copy()

        df_cleaned = df.copy()
        for col in valid_cols:
            df_cleaned[col] = df_cleaned[col].astype(str).str.strip().str.lower()
            df_cleaned[col] = df_cleaned[col].replace(self.MISSING_INDICATORS, pd.NA)

        logging.info(f"Cleaned categorical columns: {', '.join(valid_cols)}")
        return df_cleaned

        
    def clean_continuous_columns(self, df):
        """Cleans and converts continuous columns stored as text in the input DataFrame."""
        df_cleaned = df.copy()
        fixed_columns = []

        continuous_columns = [
            col for col in df_cleaned.columns if col not in self.categorical_columns
        ]

        for col in continuous_columns:
            original_values = df_cleaned[col].copy()

            df_cleaned[col] = (
                df_cleaned[col]
                .astype(str)
                .str.strip()
                .str.replace(r"[^\d\.\-]", "", regex=True)
                .apply(pd.to_numeric, errors="coerce")
            )

            if not original_values.equals(df_cleaned[col]):
                fixed_columns.append(col)

        if fixed_columns:
            logging.info(f"Cleaned continuous columns: {', '.join(fixed_columns)}")
        else:
            logging.info("No continuous columns required cleaning.")

        return df_cleaned

    def drop_missing_columns(self, df, threshold=0.6):
        """ Drops columns in the input DataFrame that have more than the given threshold of missing values. """
        df_cleaned = df.copy()
        missing_percentage = df_cleaned.isnull().mean()
        columns_to_drop = missing_percentage[missing_percentage > threshold].index.tolist()

        if columns_to_drop:
            df_cleaned.drop(columns=columns_to_drop, inplace=True)
            logging.info(f"Dropped columns with excessive missing values: {columns_to_drop}")
        else:
            logging.info("No columns dropped due to missing values.")

        return df_cleaned, columns_to_drop

    def drop_missing_rows(self, df, threshold=0.4):
        """ Drops rows from the input DataFrame that are missing the target or have excessive missing values. """
        df_cleaned = df.copy()
        initial_row_count = len(df_cleaned)

        # Drop rows missing the target
        df_cleaned.dropna(subset=[self.target_column], inplace=True)
        target_dropped = initial_row_count - len(df_cleaned)

        # Drop rows with excessive missing data (excluding target)
        row_missing_percentage = df_cleaned.drop(columns=[self.target_column]).isnull().mean(axis=1)
        df_cleaned = df_cleaned.loc[row_missing_percentage < threshold]
        excessive_missing_dropped = initial_row_count - target_dropped - len(df_cleaned)

        if target_dropped > 0:
            logging.info(f"Dropped {target_dropped} rows missing the target variable ({self.target_column}).")
        if excessive_missing_dropped > 0:
            logging.info(f"Dropped {excessive_missing_dropped} rows with excessive missing values.")
        if target_dropped == 0 and excessive_missing_dropped == 0:
            logging.info("No rows dropped due to missing values.")

        return df_cleaned

    def handle_missing_data(self, df):
        """
        Handles missing values in the input DataFrame by:
        - Imputing numeric columns with the mean
        - Imputing categorical columns with the mode

        Returns the cleaned DataFrame and a dictionary with lists of columns that were imputed.
        """
        df_cleaned = df.copy()
        numeric_missing_handled = []
        categorical_missing_handled = []

        for col in df_cleaned.columns:
            if col in self.categorical_columns:
                if df_cleaned[col].isnull().any():
                    mode_val = df_cleaned[col].mode(dropna=True)
                    if not mode_val.empty:
                        df_cleaned[col] = df_cleaned[col].fillna(mode_val[0])
                        categorical_missing_handled.append(col)
            else:
                if df_cleaned[col].isnull().any():
                    mean_val = df_cleaned[col].mean()
                    if pd.notnull(mean_val):
                        df_cleaned[col] = df_cleaned[col].fillna(mean_val)
                        numeric_missing_handled.append(col)

        if numeric_missing_handled or categorical_missing_handled:
            if numeric_missing_handled:
                logging.info(f"Imputed missing values in numeric columns using mean: {numeric_missing_handled}")
            if categorical_missing_handled:
                logging.info(f"Imputed missing values in categorical columns using mode: {categorical_missing_handled}")
        else:
            logging.info("No missing data to handle.")

        return df_cleaned

    def encode_target_column(self):
        """Encodes a categorical target column and saves the mapping for reuse."""
        if not self.target_is_categorical:
            logging.info("Skipping target encoding (not categorical).")
            return

        self.original_target_column = self.target_column
        self.df[f"{self.target_column}_encoded"] = self.label_encoder.fit_transform(self.df[self.target_column])

        if f"{self.target_column}_encoded" not in self.categorical_columns:
            self.categorical_columns.append(f"{self.target_column}_encoded")

        self.df.drop(columns=[self.target_column], inplace=True)
        self.target_column = f"{self.target_column}_encoded"

        logging.info(f"Encoded target column '{self.target_column}' with classes: {list(self.label_encoder.classes_)}")

    def decode_target(self, values):
        return self.label_encoder.inverse_transform(values)

    

    def scale_continuous_features(self):
        """ Scales all continuous features using StandardScaler, excluding possible continuous target columns. """
        self.df = self.df.copy()
        cont_features = [
            col for col in self.df.columns
            if col not in self.categorical_columns and col != self.target_column
        ]

        if not cont_features:
            logging.warning("No continuous features found to scale.")
            return

        self.df[cont_features] = self.scaler.fit_transform(self.df[cont_features])
        logging.info(f"Scaled continuous features: {cont_features}")

    
    
    def fit_categorical_encoder(self):
        """Fit OneHotEncoder on categorical columns excluding target, save the encoder, and transform self.df."""
        
        cols_to_encode = [
            col for col in self.categorical_columns
            if col in self.df.columns and col != self.target_column
        ]

        if not cols_to_encode:
            logging.info("No categorical features found for one-hot encoding.")
            return

        self.feature_encoder.fit(self.df[cols_to_encode])

        encoded_array = self.feature_encoder.transform(self.df[cols_to_encode])
        encoded_df = pd.DataFrame(
            encoded_array,
            columns=self.feature_encoder.get_feature_names_out(cols_to_encode),
            index=self.df.index
        )

        # Drop original categorical columns and add encoded
        self.df.drop(columns=cols_to_encode, inplace=True)
        self.df = pd.concat([self.df, encoded_df], axis=1)

        logging.info(f"One-hot encoded columns: {cols_to_encode}")

    
    def split_features_and_target(self):
        """ Splits data into features (X) and target (y)"""
        X = self.df.drop(columns=self.target_column, errors="ignore")
        y = self.df[self.target_column]

        self.X, self.y = X, y

        logging.info(f"Split dataset. Using '{self.target_column}' as target.")
        return X, y

    def train_test_split_data(self, X, y):
        """ Splits dataset into training and testing sets. """
        X_train, X_test, y_train, y_test = train_test_split(
            X, y, test_size=self.test_size, random_state=self.random_state)
        self.X_train = X_train
        self.X_test = X_test
        self.y_train = y_train
        self.y_test = y_test
        logging.info(
            f"Split data into train ({1 - self.test_size:.0%}) and test ({self.test_size:.0%}) sets.")
        return X_train, X_test, y_train, y_test
    
    def to_meta_dict(self):
        """ Returns a dictionary with metadata about the preprocessing steps. """
        return {
            "target_column": self.target_column,
            "categorical_columns": self.categorical_columns,
            "columns_to_remove": self.columns_to_remove,
            "original_target_column": getattr(self, "original_target_column", self.target_column),
            "target_is_categorical": getattr(self, "target_is_categorical", False),
            "original_columns": getattr(self, "original_columns", []),
            "final_columns": getattr(self, "final_columns", []),
            "task_type": getattr(self, "task_type", "regression"),
            "dropped_columns": getattr(self, "dropped_columns", []),
        }

    def save_preprocessing_artifacts(self, path_prefix=""):
        """Saves encoders, scaler, and metadata for preprocessing. This is a testing artifact only."""

        joblib.dump(self.feature_encoder, f'{path_prefix}feature_encoder.pkl')
        joblib.dump(self.scaler, f'{path_prefix}scaler.pkl')
        joblib.dump(self.label_encoder, f'{path_prefix}label_encoder.pkl')

        meta = self.to_meta_dict()

        with open(f'{path_prefix}preprocessing_meta.json', 'w') as f:
            json.dump(meta, f, indent=4)

        logging.info(f"Metadata saved to {path_prefix}preprocessing_meta.json")

    def run_preprocessing_engine(self):
        """ Runs the full preprocessing pipeline and saves final processed data. """
        logging.info("Running PreprocessingEngine...")

        self.df = self.remove_unwanted_columns(self.df) # remove unwanted columns
        self.df = self.clean_categorical_columns(self.df)
        self.df = self.clean_continuous_columns(self.df)
        self.df, self.dropped_columns = self.drop_missing_columns(self.df) # drop columns with excessive missing values
        self.df = self.drop_missing_rows(self.df)
        self.df = self.handle_missing_data(self.df)
        self.encode_target_column()
        self.scale_continuous_features()
        self.fit_categorical_encoder()

        self.split_features_and_target() # split into features and target
        self.train_test_split_data(self.X, self.y) # split into train and test sets

        # Save final dataset
        self.final_df = self.df.copy()
        logging.info("Preprocessing completed successfully. Final dataset stored.")

        return self.X_train, self.X_test, self.y_train, self.y_test, self.task_type # pass right into modeling engine


    # Methods for accessing and summarizing the final dataset

    def summary(self):
        return {
            "task_type": self.task_type,
            "features": list(self.final_df.columns.difference([self.target_column])),
            "missing_values": self.df.isnull().sum().sum(),
            "label_mapping": self.label_mapping_df if self.label_mapping_df is not None else "N/A"
        }

    def verify_final_dataset(self, df):
        """Logs remaining missing data counts after cleaning."""

        remaining_missing = df.isnull().sum()
        logging.info(f"Final dataset missing values:\n{remaining_missing}")


    # Methods for transforming new data using the fitted preprocessing steps

    def scale_continuous_features_in_new_df(self, new_df):
        """Applies the previously fitted scaler to continuous features of a new dataframe."""
        
        cont_features = [
            col for col in new_df.columns
            if col not in self.categorical_columns and col != self.target_column
        ]
        
        if not cont_features:
            logging.warning("No continuous features found to scale in new DataFrame.")
            return new_df
        
        if not hasattr(self, 'scaler'):
            raise ValueError("Scaler not fitted. Call scale_continuous_features() on training data first.")
        
        new_df = new_df.copy()
        new_df[cont_features] = self.scaler.transform(new_df[cont_features])
        
        logging.info(f"Scaled continuous features in new DataFrame: {cont_features}")
        return new_df

    def transform_categoricals_in_new_df(self, new_df):
        """Apply the previously fitted OneHotEncoder to a new DataFrame."""
        
        if not hasattr(self, 'feature_encoder'):
            raise ValueError("OneHotEncoder not fitted yet. Call fit_one_hot_encoder first.")

        cols_to_encode = [
            col for col in self.categorical_columns
            if col in new_df.columns and col != self.target_column
        ]

        if not cols_to_encode:
            logging.info("No categorical features found in new data for one-hot encoding.")
            return new_df

        encoded_array = self.feature_encoder.transform(new_df[cols_to_encode])
        encoded_df = pd.DataFrame(
            encoded_array,
            columns=self.feature_encoder.get_feature_names_out(cols_to_encode),
            index=new_df.index
        )

        new_df = new_df.drop(columns=cols_to_encode)
        new_df = pd.concat([new_df, encoded_df], axis=1)

        logging.info(f"One-hot encoded categorical columns in new DataFrame: {cols_to_encode}")

        return new_df

    def encode_target_in_new_df(self, new_df):
        if not self.target_is_categorical:
            logging.info("Skipping target encoding for new DataFrame, target not categorical.")
            return new_df

        if not hasattr(self, "label_encoder"):
            raise ValueError("No saved label encoder found. Call encode_target_column first.")

<<<<<<< HEAD
            return [inverse_mapping.get(val, val) for val in encoded_values]
        else:
            return encoded_values
    
=======
        target_col = self.original_target_column
        if target_col not in new_df.columns:
            raise ValueError(f"Target column '{target_col}' not found in new DataFrame.")

        try:
            new_df[f"{target_col}_encoded"] = self.label_encoder.transform(new_df[target_col])
        except ValueError:
            new_df[f"{target_col}_encoded"] = new_df[target_col].map(
                {label: i for i, label in enumerate(self.label_encoder.classes_)}
            ).fillna(-1).astype(int)

        new_df.drop(columns=[target_col], inplace=True)

        logging.info(f"Encoded target column in new DataFrame using saved label encoder.")
        return new_df

    def remove_dropped_columns(self, new_df):
        """Removes columns that were dropped during preprocessing from a new DataFrame."""
        
        if not self.dropped_columns:
            logging.info("No columns to remove from new DataFrame.")
            return new_df
        
        new_df = new_df.drop(columns=self.dropped_columns, errors="ignore")
        logging.info(f"Removed dropped columns from new DataFrame: {self.dropped_columns}")
        
        return new_df

    def clean_new_dataset(self, new_data):
        """Cleans a new dataset using the same preprocessing steps as the original."""

        if set(new_data.columns) != set(self.original_columns):
            raise ValueError(
                f"Input columns do not match expected columns.\n"
                f"Expected: {sorted(self.original_columns)}\n"
                f"Received: {sorted(new_data.columns)}"
            )

        new_data = new_data.copy()
        new_data = self.remove_unwanted_columns(new_data)
        new_data = self.remove_dropped_columns(new_data)
        new_data = self.clean_categorical_columns(new_data)
        new_data = self.clean_continuous_columns(new_data)
        new_data = self.encode_target_in_new_df(new_data)
        new_data = self.scale_continuous_features_in_new_df(new_data)
        new_data = self.transform_categoricals_in_new_df(new_data)

        if set(new_data.columns) != set(self.final_columns):
            raise ValueError(
                f"Output columns do not match expected columns.\n"
                f"Expected: {sorted(self.final_columns)}\n"
                f"Calculated: {sorted(new_data.columns)}"
            )

        return new_data
    
        
>>>>>>> 202e74d9
<|MERGE_RESOLUTION|>--- conflicted
+++ resolved
@@ -424,12 +424,6 @@
         if not hasattr(self, "label_encoder"):
             raise ValueError("No saved label encoder found. Call encode_target_column first.")
 
-<<<<<<< HEAD
-            return [inverse_mapping.get(val, val) for val in encoded_values]
-        else:
-            return encoded_values
-    
-=======
         target_col = self.original_target_column
         if target_col not in new_df.columns:
             raise ValueError(f"Target column '{target_col}' not found in new DataFrame.")
@@ -485,6 +479,3 @@
             )
 
         return new_data
-    
-        
->>>>>>> 202e74d9
