<nav class="navbar navbar-expand-lg bg-body-tertiary">
  <div class="container-fluid">
    <a class="navbar-brand" href="#">PSU Modelworx</a>
    <button class="navbar-toggler" type="button" data-bs-toggle="collapse" data-bs-target="#navbarSupportedContent" aria-controls="navbarSupportedContent" aria-expanded="false" aria-label="Toggle navigation">
      <span class="navbar-toggler-icon"></span>
    </button>
    <div class="collapse navbar-collapse" id="navbarSupportedContent">
      <ul class="navbar-nav me-auto mb-2 mb-lg-0">
        <li class="nav-item">
          <a class="nav-link active" aria-current="page" href="{% url 'index' %}">Home</a>
        </li>
        <li class="nav-item">
          <a class="nav-link" href="#">Link</a>
        </li>

        {% if not user.is_authenticated %}
        <li class="nav-item dropdown">
            <a class="nav-link dropdown-toggle" href="#" role="button" data-bs-toggle="dropdown" aria-expanded="false">
                Login
            </a>
            <div class="dropdown-menu">
              <form class="px-4 py-3" action="{% url 'login' %}" method="post">
                {% csrf_token %}
                <div class="mb-3">
                  <label for="id_username" class="form-label">Username</label>
                  <input type="text" class="form-control" id="id_username" name="username" placeholder="my_user" required autocomplete="username">
                </div>
                <div class="mb-3">
                  <label for="id_password" class="form-label">Password</label>
                  <input type="password" class="form-control" id="id_password" name="password" placeholder="its a secret" required autocomplete="current-password">
                </div>
                <div class="mb-3">
                  <div class="form-check">
                    <input type="checkbox" class="form-check-input" id="dropdownCheck">
                    <label class="form-check-label" for="dropdownCheck">
                      Remember me
                    </label>
                  </div>
                </div>
                <button type="submit" class="btn btn-primary">Sign in</button>
              </form>
              <div class="dropdown-divider"></div>
              <a class="dropdown-item" href="{% url 'signup' %}">New around here? Sign up</a>
              <a class="dropdown-item" href="#">Forgot password?</a>
            </div>
        </li>
        {% else %}
        <li class="nav-item">
<<<<<<< HEAD
            <form action="{% url 'logout' %}" method="post">
=======
          <a class="nav-link" href="{% url 'account' %}">Account</a>
        </li>
        <li class="nav-item">
            <form action="/accounts/logout/" method="post">
>>>>>>> 0958adbc
                {% csrf_token %}
                <button class="nav-link" type="submit" aria-current="page">Logout</a>
            </form>
        </li>
         {% endif %}
        
      </ul>
      <form class="d-flex" role="search">
        <input class="form-control me-2" type="search" placeholder="Search" aria-label="Search"/>
        <button class="btn btn-outline-success" type="submit">Search</button>
      </form>
    </div>
  </div>
</nav><|MERGE_RESOLUTION|>--- conflicted
+++ resolved
@@ -46,19 +46,12 @@
         </li>
         {% else %}
         <li class="nav-item">
-<<<<<<< HEAD
             <form action="{% url 'logout' %}" method="post">
-=======
-          <a class="nav-link" href="{% url 'account' %}">Account</a>
-        </li>
-        <li class="nav-item">
-            <form action="/accounts/logout/" method="post">
->>>>>>> 0958adbc
                 {% csrf_token %}
                 <button class="nav-link" type="submit" aria-current="page">Logout</a>
             </form>
         </li>
-         {% endif %}
+        {% endif %}
         
       </ul>
       <form class="d-flex" role="search">
