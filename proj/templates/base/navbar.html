<nav class="navbar navbar-expand-lg bg-body-tertiary">
  <div class="container-fluid">
    <a class="navbar-brand" href="#">PSU Modelworx</a>
    <button class="navbar-toggler" type="button" data-bs-toggle="collapse" data-bs-target="#navbarSupportedContent" aria-controls="navbarSupportedContent" aria-expanded="false" aria-label="Toggle navigation">
      <span class="navbar-toggler-icon"></span>
    </button>
    <div class="collapse navbar-collapse" id="navbarSupportedContent">
      <ul class="navbar-nav me-auto mb-2 mb-lg-0">
        <li class="nav-item">
          <a class="nav-link active" aria-current="page" href="{% url 'index' %}">Home</a>
        </li>

        {% if not user.is_authenticated %}
        <li class="nav-item dropdown">
            <a class="nav-link dropdown-toggle" href="#" role="button" data-bs-toggle="dropdown" aria-expanded="false">
                Login
            </a>
            <div class="dropdown-menu">
              <form class="px-4 py-3" action="{% url 'login' %}" method="post">
                {% csrf_token %}
                <div class="mb-3">
                  <label for="id_username" class="form-label">Username</label>
                  <input type="text" class="form-control" id="id_username" name="username" placeholder="my_user" required autocomplete="username">
                </div>
                <div class="mb-3">
                  <label for="id_password" class="form-label">Password</label>
                  <input type="password" class="form-control" id="id_password" name="password" placeholder="its a secret" required autocomplete="current-password">
                </div>
                <div class="mb-3">
                  <div class="form-check">
                    <input type="checkbox" class="form-check-input" id="dropdownCheck">
                    <label class="form-check-label" for="dropdownCheck">
                      Remember me
                    </label>
                  </div>
                </div>
                <button type="submit" class="btn btn-primary">Sign in</button>
              </form>
              <div class="dropdown-divider"></div>
              <a class="dropdown-item" href="{% url 'signup' %}">New around here? Sign up</a>
              <a class="dropdown-item" href="#">Forgot password?</a>
            </div>
        </li>
        {% else %}
        <li class="nav-item">
<<<<<<< HEAD
          <a class="nav-link" href="{% url 'upload' %}">Upload</a>
        </li>
        <li class="nav-item">
          <a class="nav-link" href="{% url 'dataset_collection' %}">Datasets</a>
        </li>
        <li class="nav-item">
          <a class="nav-link" href="{% url 'model_collection' %}">Models</a>
        </li>
        <li class="nav-item">
          <a class="nav-link" href="{% url 'task_collection' %}">Tasks</a>
        </li>
        <li class="nav-item">
            <form action="/accounts/logout/" method="post">
=======
            <form action="{% url 'logout' %}" method="post">
>>>>>>> 8aee9b10
                {% csrf_token %}
                <button class="nav-link" type="submit" aria-current="page">Logout</a>
            </form>
        </li>
        {% endif %}
        
      </ul>
      <form class="d-flex" role="search">
        <input class="form-control me-2" type="search" placeholder="Search" aria-label="Search"/>
        <button class="btn btn-outline-success" type="submit">Search</button>
      </form>
    </div>
  </div>
</nav><|MERGE_RESOLUTION|>--- conflicted
+++ resolved
@@ -43,7 +43,6 @@
         </li>
         {% else %}
         <li class="nav-item">
-<<<<<<< HEAD
           <a class="nav-link" href="{% url 'upload' %}">Upload</a>
         </li>
         <li class="nav-item">
@@ -56,10 +55,7 @@
           <a class="nav-link" href="{% url 'task_collection' %}">Tasks</a>
         </li>
         <li class="nav-item">
-            <form action="/accounts/logout/" method="post">
-=======
             <form action="{% url 'logout' %}" method="post">
->>>>>>> 8aee9b10
                 {% csrf_token %}
                 <button class="nav-link" type="submit" aria-current="page">Logout</a>
             </form>
