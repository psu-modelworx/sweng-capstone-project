from django.urls import path

from . import views

urlpatterns = [
    path("", views.index, name="index"),
    path("upload/", views.upload, name="upload"),
    path("dataset_delete/<int:dataset_id>", views.dataset_delete, name="dataset_delete"),
    path("dataset/<int:dataset_id>", views.dataset, name="dataset"),
<<<<<<< HEAD
    path("dataset_collection/", views.dataset_collection, name="dataset_collection"),
    path("model_collection/", views.model_collection, name="model_collection"),
    path("task_collection/", views.task_collection, name="task_collection"),

=======
    path("account/", views.account, name="account"),
>>>>>>> 8aee9b10
]<|MERGE_RESOLUTION|>--- conflicted
+++ resolved
@@ -7,12 +7,9 @@
     path("upload/", views.upload, name="upload"),
     path("dataset_delete/<int:dataset_id>", views.dataset_delete, name="dataset_delete"),
     path("dataset/<int:dataset_id>", views.dataset, name="dataset"),
-<<<<<<< HEAD
     path("dataset_collection/", views.dataset_collection, name="dataset_collection"),
     path("model_collection/", views.model_collection, name="model_collection"),
     path("task_collection/", views.task_collection, name="task_collection"),
+    path("account/", views.account, name="account"),
 
-=======
-    path("account/", views.account, name="account"),
->>>>>>> 8aee9b10
 ]