from django.urls import path

from . import views
<<<<<<< HEAD
from . import api
=======
from . import engine_manager
>>>>>>> e333b511

urlpatterns = [
    path("", views.index, name="index"),
    path("upload/", views.upload, name="upload"),
    path("api/upload", api.api_upload, name="api_upload"),
    path("dataset_delete/<int:dataset_id>", views.dataset_delete, name="dataset_delete"),
    path("dataset/<int:dataset_id>", views.dataset, name="dataset"),
    path("dataset_collection/", views.dataset_collection, name="dataset_collection"),
    path("model_collection/", views.model_collection, name="model_collection"),
    path("task_collection/", views.task_collection, name="task_collection"),
    path("account/", views.account, name="account"),
    path("ppe/start_preprocessing_request/", engine_manager.start_preprocessing_request, name="ppe"),
]<|MERGE_RESOLUTION|>--- conflicted
+++ resolved
@@ -1,11 +1,8 @@
 from django.urls import path
 
 from . import views
-<<<<<<< HEAD
 from . import api
-=======
 from . import engine_manager
->>>>>>> e333b511
 
 urlpatterns = [
     path("", views.index, name="index"),
