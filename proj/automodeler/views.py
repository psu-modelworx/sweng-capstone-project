from django.shortcuts import render
from django.http import HttpResponse, HttpResponseRedirect, HttpResponseNotFound, HttpResponseServerError, FileResponse
from django.urls import reverse
from django.shortcuts import redirect, get_object_or_404
from django.contrib.auth.decorators import login_required
from django.contrib.auth import logout
from django.contrib import messages
from django.core.exceptions import ObjectDoesNotExist
from rest_framework.authtoken.models import Token
from rest_framework.authentication import TokenAuthentication, SessionAuthentication
from rest_framework.decorators import api_view, authentication_classes, permission_classes
from rest_framework.permissions import IsAuthenticated
from django.conf import settings

from .models import Dataset, PreprocessedDataSet, DatasetModel, UserTask, ModelingReport, TunedDatasetModel
from .forms import DatasetForm
from . import helper_functions

import logging
logger = logging.getLogger('django_file')


# Create your views here.

def index(request):
    """
    index is the default index.html page for the automodeler application.  If a user is not authenticated, they are
    redirected to the login page. It displays datasets that users have uploaded.  Only Datasets for current user.

    :param request: This is the HTTP request object containing the HTTP request information
    """
    logger.info('Test log message!')
    return render(request, "automodeler/index.html")

def upload(request):
    """
    upload is the page used to upload CSV Files.  This page requires authentication to access  The files are given a name, and the 
    Features of the datasets are extracted from the first row of the CSV file.  From here, a Dataset object is created and saved 
    to the database.  The file is stored under proj/media/dataset_uploads.  If the form is invalid users are returned to the upload 
    form.  If it is valid, they are redirected to the dataset's appropriate details page.  

    :param request: Django HTTP Request object with HTTP request information
    """
    if request.user.is_authenticated:
        if request.method == 'POST':
            # Create form object with data from POST request
            form = DatasetForm(request.POST, request.FILES)
            if form.is_valid():
                print("valid form")
                file_name = request.POST.get('name')
                csv_file = request.FILES['csv_file']
                file_size = csv_file.size
                
                if not helper_functions.valid_file_size(file_size):
                    url = reverse('upload')
                    msg = "File is too large.  Please ensure it is no larger than {0}".format(helper_functions.file_size_for_humans(settings.MAX_UPLOAD_SIZE))
                    logger.error(msg)
                    return render(request, "automodeler/upload.html", {"form": form, "err_msg": msg})

                user_id = request.user.id

                number_of_rows = 0
                try:
                    number_of_rows = helper_functions.sanitize_dataset(csv_file)
                except Exception as e:
                    url = reverse('upload')
                    print("Exception: {0}".format(e))
                    return render(request, "automodeler/upload.html", {"form": form, "err_msg": "CSV File failed sanitation!"})
                features = helper_functions.extract_features_from_inMemoryUploadedFile(csv_file)

                dataset_model = Dataset.objects.create(
                  name=file_name, 
                  features=features, 
                  csv_file=csv_file,
                  file_size=file_size,
                  number_of_rows=number_of_rows,
                  user_id=user_id
                  )
                dataset_model.save()
                
                dataset_model_id = dataset_model.id
                url = reverse('dataset', kwargs={'dataset_id': dataset_model_id})
                return HttpResponseRedirect(url)
            else:
                print("form invalid!")
                print(form.errors)
                form = DatasetForm()
                return render(request, "automodeler/upload.html", {"form": form}) # create context for error messages and send back here
        else:
            form = DatasetForm()
            return render(request, "automodeler/upload.html", {"form": form})
    else:
        url = reverse("login")
        return HttpResponseRedirect(url)

@login_required
def dataset(request, dataset_id):
    """
    dataset is the details page of the requested dataset. Requires authentication.  POSTing to this page allows modification of
    Target Feature for the dataset as well as Type for each Feature.

    :param request: Django HTTP Request object containing request data
    :param dataset_id: Integer ID of the dataset to be retrieved
    """
    if request.user.is_authenticated:
        dataset = get_object_or_404(Dataset, pk=dataset_id, user=request.user)
        if request.user.id != dataset.user_id:
            return redirect(reverse("index"))
        if request.method == 'POST':
            inputFeatures = {}
            excludeFeatures = {}
            targetFeature = request.POST.get('target_radio')
            for f in dataset.features:
                f_val = 'nc_radio_{feature}'.format(feature=f)
                inputFeatures[f] = request.POST.get(f_val)
                e_val = 'exclude_check_{feature}'.format(feature=f)
                excludeFeatures[f] = request.POST.get(e_val)
                
            dataset.features = inputFeatures
            dataset.target_feature = targetFeature
            dataset.excluded_features = [ key for (key, value) in excludeFeatures.items() if value is not None ]

            dataset.save()
            url = reverse('dataset_details', kwargs={'dataset_id': dataset_id})
            return redirect(url)
            #return render(request, "automodeler/index.html", {})
        else:
            return render(request, "automodeler/dataset.html", {"dataset": dataset})
    else:
        return redirect(reverse('login'))

@login_required
def account(request):
    """
    Ensuring a user is logged in before giving them access to the account page.
    When the "Receive Token" button is pressed, give or assign a token to a user.
    Displaying a user's token on their account page so they know it was successfully created.
    """
    if request.user.is_authenticated:
        # Tokens are stored in the session so they can be displayed after the redirect.
        token = request.session.get("token", "Token: ")
        
        # Called when the "Receive Token" button is pressed.
        if request.method == 'POST':
            # Getting the path of this page to refresh it after getting the token.
            url = reverse("account")
            
            # Getting or creating a token and storing it in the session.
            userToken, tokenExists = Token.objects.get_or_create(user=request.user)
            request.session["token"] = "Token: " + userToken.key
            
            # Redirecting the url to refresh it and show the token.
            return redirect(url)
        else:
            # When navigating to the page, render the account html file.
            return render(request, "automodeler/account.html", {"token": token})
    else:
        # If a user isn't authenticated, navigate to the login page.
        url = reverse("login")
        return HttpResponseRedirect(url)


@login_required
def account_delete(request):
    if request.method == 'POST':
        user = request.user
        logout (request)
        user.delete()
        messages.success(request, "Your account has been deleted.")
        return redirect('index')

    return render(request, 'automodeler/account_delete_confirm.html')
    

@login_required
def dataset_collection(request):
    auth_user = request.user
    user_datasets = Dataset.objects.filter(user = auth_user)
    pp_datasets = {}
    for uds in user_datasets:
        try:
            pp_datasets[uds.filename] = PreprocessedDataSet.objects.get(original_dataset_id = uds.id)
        except ObjectDoesNotExist:
            print("No preprocessed datasets for " + str(uds.filename))
    
    combined_datasets = []
    for ds in user_datasets:
        tmp_list = []
        tmp_list.append(ds)
        for pp_ds in pp_datasets:
            if pp_datasets[pp_ds].original_dataset == ds:
                tmp_list.append(pp_datasets[pp_ds])
                break
        combined_datasets.append(tmp_list)
                        
    print("Found Datasets: " + str(pp_datasets))
    return render(request, "automodeler/dataset_collection.html", {'combined_datasets': combined_datasets})

@login_required
def dataset_delete(request, dataset_id):
    if request.method != 'POST':
        return HttpResponse("Invalid request method")
    else:
        dataset = Dataset.objects.get(id = dataset_id)
        dataset.delete()
        url = reverse("dataset_collection")
        return redirect(url)


@login_required
def dataset_details(request, dataset_id):
    ds_details = {}
    
    user = request.user
    dataset = get_object_or_404(Dataset, pk=dataset_id, user=user)
    ds = {}
    ds["ds_id"] = dataset.id
    ds["name"] = dataset.name
    ds["target_feature"] = dataset.target_feature
    ds["file_size"] = helper_functions.file_size_for_humans(dataset.file_size)
    ds["number_of_rows"] = dataset.number_of_rows
    ds["features"] = { key:value for (key,value) in dataset.features.items() if key not in dataset.excluded_features }
    ds["removed_features"] = { key:value for (key,value) in dataset.features.items() if key in dataset.excluded_features }
    ds_details["ds"] = ds

    try:
        pp_dataset = PreprocessedDataSet.objects.get(original_dataset=dataset)
        pp_ds = {}
        pp_ds['number_of_rows'] = pp_dataset.number_of_rows
        pp_ds['number_of_removed_rows'] = pp_dataset.number_of_removed_rows
        pp_ds['file_size'] = helper_functions.file_size_for_humans(pp_dataset.file_size)
        pp_ds['removed_features'] = pp_dataset.removed_features
        pp_ds['new_target_feature'] = pp_dataset.meta_data['target_column']
        pp_ds['task_type'] = pp_dataset.meta_data['task_type']
        pp_ds['available_models'] = pp_dataset.available_models
        pp_ds['selected_models'] = pp_dataset.selected_models
        ds_details["pp_ds"] = pp_ds
    except Exception as e:
        print("Exception e: {0}".format(e))
    
    try:
        ds_models = DatasetModel.objects.filter(original_dataset=dataset, tuned=True)
        # md = {} # Will use this when model details are calculated
        ds_details["models"] = ds_models
    except Exception as e:
        print("Exception e: {0}".format(e))

    return render(request, "automodeler/dataset_details.html", { "ds_details": ds_details })

@login_required
def model_collection(request):
    auth_user = request.user
    user_models = DatasetModel.objects.filter(user=auth_user, tuned=True)
    user_models = DatasetModel.objects.filter(user=auth_user, tuned=True)
    return render(request, "automodeler/model_collection.html", {"models": user_models})

@login_required
def model_delete(request):
    if request.method != 'POST':
        return HttpResponse("Invalid request method")
    model_id = request.POST.get('model_id')
    if not model_id:
        return HttpResponse("Empty model id!")

    ds_model = DatasetModel.objects.get(id=model_id)

    if request.POST.get('prev_page'):
        url = reverse(request.POST.get('prev_page'), args=(ds_model.original_dataset.id,))
    else:
        url = reverse("model_collection")
    
    # first delete the TunedDatasetModel before deleting DatasetModel
    try:
        tuned_model = TunedDatasetModel.objects.get(untuned_model=ds_model)
        tuned_model.delete()
    except TunedDatasetModel.DoesNotExist:
        pass  # No tuned model linked, so nothing to delete

    ds_model.delete()
    return redirect(url)

@login_required
def model_details(request, model_id):
    try:
        dataset_model = DatasetModel.objects.get(id=model_id, tuned=True)
        dataset_model = DatasetModel.objects.get(id=model_id, tuned=True)
    except Exception as e:
        print("Exception {0}".format(e))
        msg = "Error retrieving model by:  id={0}".format(model_id)
        print(msg)
        return HttpResponseNotFound(msg)
    
    try:
        dataset = Dataset.objects.get(id=dataset_model.original_dataset.id)
        ds_features = list(dataset.features.keys())
    except Exception as e:
        msg = "Error getting features.  Exception: {0}".format(e)
        print(msg)
        return HttpResponseServerError(msg)
    
    model_details = {
        "id": dataset_model.id,
        "name": dataset_model.name,
        "method": dataset_model.model_method,
        "type": dataset_model.model_type,
        "scores": dataset_model.scores,
        "features": ds_features
    }
    return render(request, "automodeler/model_details.html", { "model": model_details })

@login_required
def model_download(request, model_id):
    ds_model = get_object_or_404(DatasetModel, pk=model_id, user=request.user)
    file_obj = ds_model.model_file.open("rb")
    response = FileResponse(file_obj, as_attachment=True)
    response['Content-Type'] = 'application/octet-stream'
    response['Content-Disposition'] = 'attachment; filename="{0}.bin"'.format(ds_model.name)
    return response

@api_view(["GET", "POST"])
@authentication_classes([SessionAuthentication, TokenAuthentication])
@permission_classes([IsAuthenticated])
def report_download(request, dataset_id):
    dataset = get_object_or_404(Dataset, pk=dataset_id, user=request.user)
    report_model = get_object_or_404(ModelingReport, original_dataset=dataset, user=request.user)
    file_obj = report_model.report_file.open("rb")
    response = FileResponse(file_obj, as_attachment=True)
    response['Content-Type'] = 'application/octet-stream'
    response['Content-Disposition'] = 'attachment; filename="{0}.pdf"'.format(report_model.name)
    return response

@login_required
def task_collection(request):
    #user_tasks = UserTask.objects.filter(user=request.user).order_by('-created_at')
    #return render(request, "automodeler/task_collection.html", {"user_tasks": user_tasks})
    user_tasks = UserTask.objects.filter(user=request.user).select_related('dataset').order_by('-created_at')
    return render(request, 'automodeler/task_collection.html', {'user_tasks': user_tasks})

@login_required
def update_selected_models(request):
    if request.method != "POST":
        return HttpResponse("Invalid request method")
    
    dataset_id = request.POST.get('dataset_id')
    if not dataset_id:
        return HttpResponse("Empty dataset id!")

    selected_models = []
    for key, value in request.POST.items():
        if "model_" in key:
            if value:
                s_model = key.replace('model_', '')
                selected_models.append(s_model)

    if len(selected_models) == 0:
        return HttpResponse("Models to update cannot be empty!")

    dataset = get_object_or_404(Dataset, pk=dataset_id, user=request.user)
    pp_ds = get_object_or_404(PreprocessedDataSet, original_dataset=dataset)

    # Verify that the selected models are in the pp_ds available models
    for s_model in selected_models:
        if s_model not in pp_ds.available_models:
            return HttpResponse("Invalid models selected")
    
    pp_ds.selected_models = selected_models
    pp_ds.save()

    url = reverse('dataset_details', kwargs={'dataset_id': dataset_id})
<<<<<<< HEAD
    return redirect(url)
=======
    return redirect(url)
>>>>>>> a81b0c06
<|MERGE_RESOLUTION|>--- conflicted
+++ resolved
@@ -367,8 +367,4 @@
     pp_ds.save()
 
     url = reverse('dataset_details', kwargs={'dataset_id': dataset_id})
-<<<<<<< HEAD
-    return redirect(url)
-=======
-    return redirect(url)
->>>>>>> a81b0c06
+    return redirect(url)